--- conflicted
+++ resolved
@@ -1,10 +1,7 @@
 // play.js
 import { joinVoiceChannel, createAudioResource, createAudioPlayer, StreamType, AudioPlayerStatus } from '@discordjs/voice';
 import { SlashCommandBuilder, EmbedBuilder, ActionRowBuilder, ButtonBuilder, ButtonStyle, MessageFlags } from 'discord.js';
-<<<<<<< HEAD
-=======
 import playdl from 'play-dl';
->>>>>>> 82f60787
 import youtubedlExec from 'youtube-dl-exec';
 import { Readable } from 'stream';
 import { spawn } from 'child_process';
@@ -1194,41 +1191,6 @@
     const song = queueData.songs[queueData.currentIndex];
 
     try {
-<<<<<<< HEAD
-        // Clean up previous song's processes if they exist
-        if (queueData.currentProcesses) {
-            console.log('[AUDIO] Cleaning up previous song processes...');
-            cleanupAudioProcesses(queueData.currentProcesses);
-            queueData.currentProcesses = null;
-        }
-
-        // Get audio stream using yt-dlp
-        let stream;
-        try {
-            stream = await getAudioStream(song.url);
-            // Store process references for cleanup
-            queueData.currentProcesses = stream.process;
-        } catch (audioError) {
-            console.error('[AUDIO] Error getting audio stream in playNextSong:', audioError);
-            console.error('[AUDIO] Error details:', audioError.message);
-            // Skip this song and try the next one
-            if (queueData.currentIndex < queueData.songs.length - 1) {
-                console.log('[AUDIO] Skipping problematic song and trying next...');
-                playNextSong(guildId, interaction);
-                return;
-            } else {
-                console.log('[AUDIO] Last song failed, ending queue');
-                // Clean up when queue is finished due to errors
-                if (queueData.currentProcesses) {
-                    console.log('[AUDIO] Cleaning up processes on queue end...');
-                    cleanupAudioProcesses(queueData.currentProcesses);
-                }
-                musicQueues.delete(guildId);
-                const connection = connections.get(guildId);
-                if (connection) {
-                    connection.destroy();
-                    connections.delete(guildId);
-=======
         // Get audio stream using play-dl (more reliable than youtube-dl-exec)
         let stream;
         try {
@@ -1265,23 +1227,14 @@
                     }
                     voiceActivityManager.stopActivity(guildId, 'music');
                     return;
->>>>>>> 82f60787
                 }
             }
         }
 
-<<<<<<< HEAD
-        // Create audio resource with proper settings for Discord voice
-        console.log(`[AUDIO] Creating audio resource with inputType: ${stream.type}`);
-        const resource = createAudioResource(stream.stream, {
-            inputType: stream.type,
-            inlineVolume: true
-=======
         // Create audio resource
         const resource = createAudioResource(stream.stream, { 
             inputType: stream.type || StreamType.Opus, // Use detected type or default to Opus
             inlineVolume: true 
->>>>>>> 82f60787
         });
         console.log('[AUDIO] Audio resource created successfully');
         console.log(`[AUDIO] Resource readable: ${resource.readable}, volume: ${!!resource.volume}`);
@@ -1450,24 +1403,6 @@
 
                         // Now proceed to play the first track - don't fall through to general queue logic
                         console.log('[MAIN] Starting playback for album first track:', youtubeUrl);
-<<<<<<< HEAD
-                        // Get audio stream using yt-dlp
-                        let stream;
-                        try {
-                            stream = await getAudioStream(youtubeUrl);
-                        } catch (audioError) {
-                            console.error('[AUDIO] Error getting audio stream for album track:', audioError);
-                            console.error('[AUDIO] Error details:', audioError.message);
-                            await interaction.editReply('❌ Failed to process the first track from the album/playlist. Please try a different Spotify link or individual YouTube videos.');
-                            return;
-                        }
-
-                        console.log('[MAIN] Got audio stream, creating resource...');
-                        console.log(`[AUDIO] Creating audio resource with inputType: ${stream.type}`);
-                        const resource = createAudioResource(stream.stream, {
-                            inputType: stream.type,
-                            inlineVolume: true
-=======
                         // Get audio stream using play-dl (more reliable than youtube-dl-exec)
                         let stream;
                         try {
@@ -1497,7 +1432,6 @@
                         const resource = createAudioResource(stream.stream, { 
                             inputType: stream.type || StreamType.Opus,
                             inlineVolume: true 
->>>>>>> 82f60787
                         });
                         console.log('[AUDIO] Audio resource created successfully');
 
@@ -1870,35 +1804,6 @@
                 }
             }
 
-<<<<<<< HEAD
-            // Validate URL before attempting playback - use songData.url which is always set
-            if (!songData || !songData.url || songData.url === 'undefined') {
-                console.error('[MAIN] ERROR: songData.url is undefined or invalid!');
-                console.error('[MAIN] songData:', JSON.stringify(songData, null, 2));
-                console.error('[MAIN] youtubeUrl:', youtubeUrl);
-                await interaction.editReply('❌ Failed to get a valid video URL. Please try again with a different link.');
-                return;
-            }
-
-            console.log('[MAIN] Starting playback for:', songData.url);
-            // Get audio stream using yt-dlp
-            let stream;
-            try {
-                stream = await getAudioStream(songData.url);
-            } catch (audioError) {
-                console.error('[AUDIO] Error getting audio stream:', audioError);
-                console.error('[AUDIO] Error details:', audioError.message);
-                const errorMessage = audioError.message?.toLowerCase() || '';
-
-                if (errorMessage.includes('live') || errorMessage.includes('stream')) {
-                    await interaction.editReply('❌ This appears to be a livestream, which is not supported. Please provide a regular YouTube video URL.');
-                } else if (errorMessage.includes('playlist')) {
-                    await interaction.editReply('❌ This appears to be a playlist URL, which is not directly supported. Please provide individual video URLs.');
-                } else if (errorMessage.includes('private') || errorMessage.includes('unavailable')) {
-                    await interaction.editReply('❌ This video is private or unavailable. Please provide a different YouTube video URL.');
-                } else {
-                    await interaction.editReply('❌ Failed to process the video URL. This might be a livestream, playlist, or the video might be unavailable. Please try a different YouTube video URL.');
-=======
             console.log('[MAIN] Starting playback for:', youtubeUrl);
             // Get audio stream using play-dl (more reliable than youtube-dl-exec)
             let stream;
@@ -1932,21 +1837,13 @@
                         await interaction.editReply('❌ Failed to process the video URL. This might be a livestream, playlist, or the video might be unavailable. Please try a different YouTube video URL.');
                     }
                     return;
->>>>>>> 82f60787
                 }
             }
 
             console.log('[MAIN] Got audio stream, creating resource...');
-<<<<<<< HEAD
-            console.log(`[AUDIO] Creating audio resource with inputType: ${stream.type}`);
-            const resource = createAudioResource(stream.stream, {
-                inputType: stream.type,
-                inlineVolume: true
-=======
             const resource = createAudioResource(stream.stream, { 
                 inputType: stream.type || StreamType.Opus,
                 inlineVolume: true 
->>>>>>> 82f60787
             });
             console.log('[AUDIO] Audio resource created successfully');
 
