--- conflicted
+++ resolved
@@ -14,11 +14,7 @@
     "play-dl": "^1.9.7",
     "sharp": "^0.34.4",
     "yargs": "^17.7.2",
-<<<<<<< HEAD
-    "youtube-dl-exec": "^3.0.25",
-=======
     "youtube-dl-exec": "^3.0.22",
->>>>>>> 82f60787
     "yt-dlp-wrap": "^2.3.12",
     "ytdl-core": "^4.11.5"
   },
